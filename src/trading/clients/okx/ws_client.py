from typing import Dict, Optional, List, Any
from datetime import datetime
from decimal import Decimal
from collections import OrderedDict
from loguru import logger
import json
import websockets
import asyncio

from .parsers import OKXDataParser
from .config import OKXConfig
from .exceptions import (
    OKXWebSocketError, OKXConnectionError,
    OKXValidationError, OKXParseError,
    OKXAuthenticationError
)
from .models import (
    OKXOrderBook, OKXOrderBookLevel, OKXTicker,
    OKXTrade, OKXCandlestick, OKXMarketSnapshot,
    OKXOrder, OKXBalance
)
from .ws_manager import OKXWebSocketManager

class OKXWebSocketClient:
    """OKX WebSocket客户端"""
    
    def __init__(self, 
                 symbol: str, 
                 api_key: Optional[str] = None,
                 api_secret: Optional[str] = None,
                 passphrase: Optional[str] = None,
                 testnet: bool = False):
        """初始化WebSocket客户端
        
        Args:
            symbol: 交易对
            api_key: API密钥
            api_secret: API密钥对应的密文
            passphrase: API密码
            testnet: 是否使用测试网
        """
        self.symbol = symbol
        self.api_key = api_key
        self.api_secret = api_secret
        self.passphrase = passphrase
        self.parser = OKXDataParser()
<<<<<<< HEAD
        self.is_logged_in = False  # 添加登录状态属性
=======
        self.is_logged_in = False  # 添加登录状态跟踪
>>>>>>> 3c2f2a6e
        
        # 创建WebSocket管理器
        self._ws_public = OKXWebSocketManager(
            url=OKXConfig.WS_PUBLIC_TESTNET if testnet else OKXConfig.WS_PUBLIC_MAINNET,
            on_message=self._handle_public_message,
            api_key=api_key,
            api_secret=api_secret,
            passphrase=passphrase
        )
        
        self._ws_private = OKXWebSocketManager(
            url=OKXConfig.WS_PRIVATE_TESTNET if testnet else OKXConfig.WS_PRIVATE_MAINNET,
            on_message=self._handle_private_message,
            api_key=api_key,
            api_secret=api_secret,
            passphrase=passphrase
        )
        
        self._ws_business = OKXWebSocketManager(
            url=OKXConfig.WS_BUSINESS_TESTNET if testnet else OKXConfig.WS_BUSINESS_MAINNET,
            on_message=self._handle_business_message,
            api_key=api_key,
            api_secret=api_secret,
            passphrase=passphrase
        )
        
        # 存储最新数据
        self._orderbook: Optional[OKXOrderBook] = None
        self._ticker: Optional[OKXTicker] = None
        self._trades: OrderedDict[str, OKXTrade] = OrderedDict()
        self._candlesticks: Dict[str, OrderedDict[int, OKXCandlestick]] = {}
        
    async def connect(self) -> bool:
        """连接WebSocket"""
        try:
            public_connected = await self._ws_public.connect()
            private_connected = await self._ws_private.connect()
            business_connected = await self._ws_business.connect()
<<<<<<< HEAD
            
            # 更新登录状态
            self.is_logged_in = (self._ws_public.is_logged_in and 
                               self._ws_private.is_logged_in and 
                               self._ws_business.is_logged_in)
            
            return public_connected and private_connected and business_connected
=======
            self.is_logged_in = public_connected and private_connected and business_connected
            return self.is_logged_in
>>>>>>> 3c2f2a6e
        except Exception as e:
            logger.error(f"WebSocket连接失败: {e}")
            self.is_logged_in = False
            return False
            
    async def disconnect(self):
        """断开WebSocket连接"""
        await self._ws_public.disconnect()
        await self._ws_private.disconnect()
        await self._ws_business.disconnect()
        self.is_logged_in = False
        
    async def _handle_public_message(self, message: Dict):
        """处理公共频道消息"""
        try:
            if "event" in message:
                await self._handle_subscription_message(message)
                return
                
            channel = message.get("arg", {}).get("channel")
            if not channel:
                return
                
            data = message.get("data", [])
            if not data:
                return
                
            if channel == OKXConfig.TOPICS["TICKER"]:
                await self._handle_ticker(data[0])
            elif channel == OKXConfig.TOPICS["ORDERBOOK"]:
                await self._handle_orderbook(data[0])
            elif channel == OKXConfig.TOPICS["TRADES"]:
                await self._handle_trades(data)
                
        except Exception as e:
            logger.error(f"处理公共消息失败: {e}")
            
    async def _handle_business_message(self, message: Dict):
        """处理业务频道消息"""
        try:
            if "event" in message:
                await self._handle_subscription_message(message)
                return
                
            channel = message.get("arg", {}).get("channel")
            if not channel or not channel.startswith(OKXConfig.TOPICS["CANDLE"]):
                return
                
            data = message.get("data", [])
            if not data:
                return
                
            await self._handle_candlestick(channel, data[0])
                
        except Exception as e:
            logger.error(f"处理业务消息失败: {e}")
            
    async def _handle_subscription_message(self, message: Dict):
        """处理订阅消息"""
        event = message.get("event")
        channel = message.get("arg", {}).get("channel", "")
        
        if event == "subscribe":
            logger.info(f"订阅成功: {channel}")
        elif event == "unsubscribe":
            logger.info(f"取消订阅成功: {channel}")
        elif event == "error":
            logger.error(f"订阅错误: {message}")
            
    async def _handle_ticker(self, data: Dict):
        """处理Ticker数据"""
        try:
            self._ticker = OKXTicker(
                symbol=self.symbol,
                last_price=Decimal(data['last']),
                best_bid=Decimal(data['bidPx']),
                best_ask=Decimal(data['askPx']),
                volume_24h=Decimal(data['vol24h']),
                high_24h=Decimal(data['high24h']),
                low_24h=Decimal(data['low24h']),
                timestamp=datetime.fromtimestamp(int(data['ts']) / 1000),
                open_24h=Decimal(data.get('open24h', '0')),
                price_change_24h=Decimal(data.get('priceChange24h', '0')),
                price_change_percent_24h=float(data.get('priceChangePercent24h', '0'))
            )
        except Exception as e:
            raise OKXParseError("Ticker", str(data), str(e))
            
    async def _handle_orderbook(self, data: Dict):
        """处理订单簿数据"""
        try:
            asks = []
            bids = []
            
            # 处理卖单
            for level in data.get('asks', []):
                if len(level) >= 2 and Decimal(level[1]) > 0:
                    asks.append(OKXOrderBookLevel(
                        price=Decimal(level[0]),
                        size=Decimal(level[1]),
                        count=int(level[2]) if len(level) > 2 else 0
                    ))
            
            # 处理买单
            for level in data.get('bids', []):
                if len(level) >= 2 and Decimal(level[1]) > 0:
                    bids.append(OKXOrderBookLevel(
                        price=Decimal(level[0]),
                        size=Decimal(level[1]),
                        count=int(level[2]) if len(level) > 2 else 0
                    ))
            
            self._orderbook = OKXOrderBook(
                symbol=self.symbol,
                asks=asks,
                bids=bids,
                timestamp=datetime.fromtimestamp(int(data['ts']) / 1000),
                checksum=int(data.get('checksum', 0))
            )
            logger.debug(f"更新订单簿: asks={len(asks)}个, bids={len(bids)}个")
        except Exception as e:
            logger.error(f"处理订单簿数据失败: {e}, data={data}")
            raise OKXParseError("OrderBook", str(data), str(e))
            
    async def _handle_trades(self, data_list: List[Dict]):
        """处理成交数据"""
        try:
            for data in data_list:
                trade = OKXTrade(
                    symbol=self.symbol,
                    price=Decimal(data['px']),
                    size=Decimal(data['sz']),
                    side=data['side'],
                    timestamp=datetime.fromtimestamp(int(data['ts']) / 1000),
                    trade_id=data['tradeId'],
                    maker_order_id=data.get('makerOrderId'),
                    taker_order_id=data.get('takerOrderId')
                )
                self._trades[trade.trade_id] = trade
                
                # 保持最大缓存数量
                while len(self._trades) > OKXConfig.MAX_TRADE_CACHE:
                    self._trades.popitem(last=False)
                    
        except Exception as e:
            raise OKXParseError("Trade", str(data_list), str(e))
            
    async def _handle_candlestick(self, channel: str, data: List):
        """处理K线数据"""
        try:
            # 从channel中提取时间周期
            interval = channel.replace(OKXConfig.TOPICS['CANDLE'], "")
            
            candlestick = OKXCandlestick(
                symbol=self.symbol,
                interval=interval,
                timestamp=datetime.fromtimestamp(int(data[0]) / 1000),
<<<<<<< HEAD
                open=Decimal(data[1]),
                high=Decimal(data[2]),
                low=Decimal(data[3]),
                close=Decimal(data[4]),
                volume=Decimal(data[5]),
                volume_currency=Decimal(data[6]) if len(data) > 6 else None,
                # 修复：将浮点数字符串先转换为浮点数，再转为整数
                trades_count=int(float(data[7])) if len(data) > 7 and data[7] else None
=======
                open=Decimal(str(data[1])),
                high=Decimal(str(data[2])),
                low=Decimal(str(data[3])),
                close=Decimal(str(data[4])),
                volume=Decimal(str(data[5])),
                volume_currency=Decimal(str(data[6])) if len(data) > 6 else None,
                trades_count=None  # 不再尝试将交易数转换为整数
>>>>>>> 3c2f2a6e
            )
            
            # 初始化时间周期的缓存
            if interval not in self._candlesticks:
                self._candlesticks[interval] = OrderedDict()
                
            # 使用时间戳作为键存储K线数据
            ts = int(candlestick.timestamp.timestamp() * 1000)
            self._candlesticks[interval][ts] = candlestick
            
            # 保持最大缓存数量
            while len(self._candlesticks[interval]) > OKXConfig.MAX_KLINE_CACHE:
                self._candlesticks[interval].popitem(last=False)
                
        except Exception as e:
<<<<<<< HEAD
            # 增加详细的错误日志
            logger.error(f"处理K线数据失败: {e}, channel={channel}, data={data}")
            raise OKXParseError("Candlestick", str(data), str(e))
=======
            logger.error(f"处理K线数据失败: {e}, data={data}")
            raise
>>>>>>> 3c2f2a6e
            
    async def subscribe_basic_data(self):
        """订阅基础市场数据"""
        try:
            # 使用一次性订阅多个频道的方式，避免重复订阅
            await self._ws_public.subscribe("", [
                {
                    "channel": "tickers",
                    "instId": self.symbol
                },
                {
                    "channel": "books",
                    "instId": self.symbol
                },
                {
                    "channel": "trades",
                    "instId": self.symbol
                }
            ])
        except Exception as e:
            logger.error(f"订阅基础数据失败: {e}")
            
    async def subscribe_private_data(self):
        """订阅私有数据"""
        try:
            await self.subscribe_orders(self.symbol)
            await self.subscribe_balance()
        except Exception as e:
            logger.error(f"订阅私有数据失败: {e}")
            
    async def subscribe_kline(self, interval: str):
        """订阅K线数据
        
        Args:
            interval: K线周期，如 "1m", "5m", "15m", "1h", "4h", "1d"
        """
        try:
            if interval not in OKXConfig.INTERVAL_MAP:
                raise OKXValidationError(f"不支持的时间周期: {interval}")
            await self.subscribe_candlesticks(self.symbol, interval)
        except Exception as e:
            logger.error(f"订阅K线数据失败: {e}")
            raise
            
    async def subscribe_ticker(self, symbol: str):
        """订阅Ticker数据"""
        if symbol != self.symbol:
            raise OKXValidationError(f"符号不匹配: {symbol} != {self.symbol}")
        await self._ws_public.subscribe("tickers", [{
            "channel": "tickers",
            "instId": symbol
        }])
        
    async def subscribe_trades(self, symbol: str):
        """订阅成交数据"""
        if symbol != self.symbol:
            raise OKXValidationError(f"符号不匹配: {symbol} != {self.symbol}")
        await self._ws_public.subscribe("trades", [{
            "channel": "trades",
            "instId": symbol
        }])
        
    async def subscribe_orderbook(self, symbol: str):
        """订阅订单簿数据"""
        if symbol != self.symbol:
            raise OKXValidationError(f"符号不匹配: {symbol} != {self.symbol}")
        await self._ws_public.subscribe("books", [{
            "channel": "books",
            "instId": symbol
        }])
        
    async def subscribe_orders(self, symbol: str):
        """订阅订单更新"""
        if not all([self.api_key, self.api_secret, self.passphrase]):
            raise OKXAuthenticationError("订阅订单需要API密钥")
        await self._ws_private.subscribe(OKXConfig.TOPICS["ORDERS"], [{
            "channel": OKXConfig.TOPICS["ORDERS"],
            "instType": "SPOT",
            "instId": symbol,
            "algoId": ""
        }])
        
    async def subscribe_balance(self):
        """订阅账户余额更新"""
        if not all([self.api_key, self.api_secret, self.passphrase]):
            raise OKXAuthenticationError("订阅余额需要API密钥")
        await self._ws_private.subscribe(OKXConfig.TOPICS["ACCOUNT"], [{
            "channel": OKXConfig.TOPICS["ACCOUNT"]
        }])
        
    async def subscribe_account(self):
        """订阅账户信息更新"""
        if not all([self.api_key, self.api_secret, self.passphrase]):
            raise OKXAuthenticationError("订阅账户信息需要API密钥")
        await self._ws_private.subscribe(OKXConfig.TOPICS["ACCOUNT"], [{
            "channel": OKXConfig.TOPICS["ACCOUNT"],
            "ccy": ["BTC","USDT"]
        }])
        
    async def get_orderbook(self, symbol: str) -> Optional[OKXOrderBook]:
        """获取订单簿"""
        if symbol != self.symbol:
            raise OKXValidationError(f"符号不匹配: {symbol} != {self.symbol}")
        return self._orderbook
        
    async def get_ticker(self, symbol: str) -> Optional[OKXTicker]:
        """获取Ticker数据"""
        if symbol != self.symbol:
            raise OKXValidationError(f"符号不匹配: {symbol} != {self.symbol}")
        return self._ticker
        
    async def get_trades(self, symbol: str, limit: int = 100) -> List[OKXTrade]:
        """获取最近成交"""
        if symbol != self.symbol:
            raise OKXValidationError(f"符号不匹配: {symbol} != {self.symbol}")
        return list(self._trades.values())[-limit:]
        
    async def get_candlesticks(self, symbol: str, interval: str, limit: int = 100) -> List[OKXCandlestick]:
        """获取K线数据
        
        Args:
            symbol: 交易对
            interval: K线周期
            limit: 获取数量
            
        Returns:
            List[OKXCandlestick]: K线数据列表
        """
        if symbol != self.symbol:
            raise OKXValidationError(f"符号不匹配: {symbol} != {self.symbol}")
            
        if interval not in OKXConfig.INTERVAL_MAP:
            raise OKXValidationError(f"不支持的时间周期: {interval}")
            
        candlesticks = []
        if interval in self._candlesticks:
            candlesticks = list(self._candlesticks[interval].values())[-limit:]
        return candlesticks
        
    async def get_snapshot(self, symbol: str) -> OKXMarketSnapshot:
        """获取市场数据快照"""
        if symbol != self.symbol:
            raise OKXValidationError(f"符号不匹配: {symbol} != {self.symbol}")
            
        return OKXMarketSnapshot(
            symbol=symbol,
            timestamp=datetime.now(),
            orderbook=self._orderbook,
            ticker=self._ticker,
            trades=list(self._trades.values())[-10:],  # 最近10条成交
            candlesticks={
                interval: list(candles.values())
                for interval, candles in self._candlesticks.items()
            }
        )

    async def _process_message(self, message: Dict):
        """处理接收到的消息"""
        try:
            if "event" in message:
                await self._handle_subscription_message(message)
                return
                
            channel = message.get("arg", {}).get("channel")
            if not channel:
                return
                
            data = message.get("data", [])
            if not data:
                return
                
            if channel == OKXConfig.TOPICS["TICKER"]:
                await self._handle_ticker(data[0])
            elif channel == OKXConfig.TOPICS["ORDERBOOK"]:
                await self._handle_orderbook(data[0])
            elif channel == OKXConfig.TOPICS["TRADES"]:
                await self._handle_trades(data)
            elif channel.startswith(OKXConfig.TOPICS["CANDLE"]):
                await self._handle_candlestick(channel, data[0])
                
        except Exception as e:
            logger.error(f"处理消息失败: {e}")

    async def _subscribe(self, channel: str, **kwargs):
        """实际的订阅操作"""
        try:
            if channel.startswith(OKXConfig.TOPICS["CANDLE"]):
                await self._ws_business.subscribe(channel, kwargs)
            else:
                await self._ws_public.subscribe(channel, kwargs)
        except Exception as e:
            logger.error(f"订阅失败: channel={channel}, kwargs={kwargs}, error={e}")
            raise

    async def _unsubscribe(self, channel: str, **kwargs):
        """实际的取消订阅操作"""
        try:
            if channel.startswith(OKXConfig.TOPICS["CANDLE"]):
                await self._ws_business.unsubscribe(channel, kwargs)
            else:
                await self._ws_public.unsubscribe(channel, kwargs)
        except Exception as e:
            logger.error(f"取消订阅失败: channel={channel}, kwargs={kwargs}, error={e}")
            raise

    async def get_balance(self) -> Dict[str, OKXBalance]:
        """获取账户余额"""
        if not all([self.api_key, self.api_secret, self.passphrase]):
            raise OKXAuthenticationError("获取余额需要API密钥")
        # TODO: 实现余额获取逻辑
        return {}
        
    async def place_order(self,
                         symbol: str,
                         side: str,
                         order_type: str,
                         amount: Decimal,
                         price: Optional[Decimal] = None,
                         client_order_id: Optional[str] = None) -> Optional[OKXOrder]:
        """下单
        
        Args:
            symbol: 交易对
            side: 订单方向 (buy/sell)
            order_type: 订单类型 (limit/market)
            amount: 数量
            price: 价格（市价单可选）
            client_order_id: 客户端订单ID
        """
        if not all([self.api_key, self.api_secret, self.passphrase]):
            raise OKXAuthenticationError("下单需要API密钥")
            
        # TODO: 实现下单逻辑
        return None
        
    async def cancel_order(self, symbol: str, order_id: str) -> bool:
        """取消订单"""
        if not all([self.api_key, self.api_secret, self.passphrase]):
            raise OKXAuthenticationError("取消订单需要API密钥")
            
        # TODO: 实现取消订单逻辑
        return False
        
    async def get_order(self, symbol: str, order_id: str) -> Optional[OKXOrder]:
        """获取订单信息"""
        if not all([self.api_key, self.api_secret, self.passphrase]):
            raise OKXAuthenticationError("获取订单信息需要API密钥")
            
        # TODO: 实现获取订单信息逻辑
        return None
        
    async def get_open_orders(self, symbol: str) -> List[OKXOrder]:
        """获取未完成订单"""
        if not all([self.api_key, self.api_secret, self.passphrase]):
            raise OKXAuthenticationError("获取未完成订单需要API密钥")
            
        # TODO: 实现获取未完成订单逻辑
        return []

    async def subscribe_candlesticks(self, symbol: str, interval: str):
        """订阅K线数据
        
        Args:
            symbol: 交易对
            interval: K线周期
        """
        if interval not in OKXConfig.INTERVAL_MAP:
            raise OKXValidationError(f"不支持的时间周期: {interval}")
            
<<<<<<< HEAD
        channel = f"{OKXConfig.TOPICS['CANDLE']}{interval}"
        
=======
        channel = f"{OKXConfig.TOPICS['CANDLE']}{OKXConfig.INTERVAL_MAP[interval]}"
>>>>>>> 3c2f2a6e
        await self._ws_business.subscribe(channel, [{
            "channel": channel,
            "instId": symbol
        }])

    async def _handle_private_message(self, message: Dict):
        """处理私有频道消息"""
        try:
            if 'event' in message:
                await self._handle_subscription_message(message)
            else:
                channel = message.get('arg', {}).get('channel')
                if channel == 'orders':
                    await self._handle_order_update(message)
                elif channel == 'account':
                    await self._handle_account_update(message)
        except Exception as e:
            logger.error(f"处理私有消息失败: {e}")
            
    async def _handle_order_update(self, message: Dict):
        """处理订单更新消息"""
        try:
            data = message.get('data', [])
            for order_data in data:
                order = self.parser.parse_order(order_data)
                logger.info(f"订单更新: {order.order_id}, 状态: {order.status}")
        except Exception as e:
            logger.error(f"处理订单更新失败: {e}")
            
    async def _handle_account_update(self, message: Dict):
        """处理账户更新消息"""
        try:
            data = message.get('data', [])
            if data:
                balance_data = data[0]  # 获取第一个数据项
                balance = self.parser.parse_balance(balance_data)
                
                # 遍历所有币种余额并记录
                for currency, details in balance["balances"].items():
                    logger.info(f"账户余额更新: {currency}, "
                              f"总额: {details['total']}, "
                              f"可用: {details['available']}, "
                              f"冻结: {details['frozen']}")
                
                logger.info(f"账户总权益: {balance['total_equity']}")
                
        except Exception as e:
            logger.error(f"处理账户更新失败: {e}")

    async def start(self):
        """启动WebSocket消息处理
        
        该方法在连接成功后调用，用于启动后台处理任务
        """
        # 实际上我们已经在ws_manager的connect方法中启动了消息处理任务
        # 这里只是为了满足API.app中的调用
        logger.info("WebSocket消息处理已启动")
        return 

    async def _handle_balance(self, data: Dict):
        """处理账户余额更新
        
        Args:
            data: 账户余额数据
        """
        try:
            balance = self.parser.parse_balance(data)
            if callable(self.on_balance):
                await self.on_balance(balance)
        except Exception as e:
            logger.error(f"处理账户更新失败: {e}")
            raise <|MERGE_RESOLUTION|>--- conflicted
+++ resolved
@@ -44,11 +44,7 @@
         self.api_secret = api_secret
         self.passphrase = passphrase
         self.parser = OKXDataParser()
-<<<<<<< HEAD
-        self.is_logged_in = False  # 添加登录状态属性
-=======
         self.is_logged_in = False  # 添加登录状态跟踪
->>>>>>> 3c2f2a6e
         
         # 创建WebSocket管理器
         self._ws_public = OKXWebSocketManager(
@@ -87,18 +83,8 @@
             public_connected = await self._ws_public.connect()
             private_connected = await self._ws_private.connect()
             business_connected = await self._ws_business.connect()
-<<<<<<< HEAD
-            
-            # 更新登录状态
-            self.is_logged_in = (self._ws_public.is_logged_in and 
-                               self._ws_private.is_logged_in and 
-                               self._ws_business.is_logged_in)
-            
-            return public_connected and private_connected and business_connected
-=======
             self.is_logged_in = public_connected and private_connected and business_connected
             return self.is_logged_in
->>>>>>> 3c2f2a6e
         except Exception as e:
             logger.error(f"WebSocket连接失败: {e}")
             self.is_logged_in = False
@@ -256,16 +242,6 @@
                 symbol=self.symbol,
                 interval=interval,
                 timestamp=datetime.fromtimestamp(int(data[0]) / 1000),
-<<<<<<< HEAD
-                open=Decimal(data[1]),
-                high=Decimal(data[2]),
-                low=Decimal(data[3]),
-                close=Decimal(data[4]),
-                volume=Decimal(data[5]),
-                volume_currency=Decimal(data[6]) if len(data) > 6 else None,
-                # 修复：将浮点数字符串先转换为浮点数，再转为整数
-                trades_count=int(float(data[7])) if len(data) > 7 and data[7] else None
-=======
                 open=Decimal(str(data[1])),
                 high=Decimal(str(data[2])),
                 low=Decimal(str(data[3])),
@@ -273,7 +249,6 @@
                 volume=Decimal(str(data[5])),
                 volume_currency=Decimal(str(data[6])) if len(data) > 6 else None,
                 trades_count=None  # 不再尝试将交易数转换为整数
->>>>>>> 3c2f2a6e
             )
             
             # 初始化时间周期的缓存
@@ -289,14 +264,8 @@
                 self._candlesticks[interval].popitem(last=False)
                 
         except Exception as e:
-<<<<<<< HEAD
-            # 增加详细的错误日志
-            logger.error(f"处理K线数据失败: {e}, channel={channel}, data={data}")
-            raise OKXParseError("Candlestick", str(data), str(e))
-=======
             logger.error(f"处理K线数据失败: {e}, data={data}")
             raise
->>>>>>> 3c2f2a6e
             
     async def subscribe_basic_data(self):
         """订阅基础市场数据"""
@@ -566,12 +535,7 @@
         if interval not in OKXConfig.INTERVAL_MAP:
             raise OKXValidationError(f"不支持的时间周期: {interval}")
             
-<<<<<<< HEAD
-        channel = f"{OKXConfig.TOPICS['CANDLE']}{interval}"
-        
-=======
         channel = f"{OKXConfig.TOPICS['CANDLE']}{OKXConfig.INTERVAL_MAP[interval]}"
->>>>>>> 3c2f2a6e
         await self._ws_business.subscribe(channel, [{
             "channel": channel,
             "instId": symbol
